<project xmlns="http://maven.apache.org/POM/4.0.0" xmlns:xsi="http://www.w3.org/2001/XMLSchema-instance" xsi:schemaLocation="http://maven.apache.org/POM/4.0.0 http://maven.apache.org/maven-v4_0_0.xsd">
  <modelVersion>4.0.0</modelVersion>
  <groupId>io.phasetwo.keycloak</groupId>
  <artifactId>keycloak-account-v1</artifactId>
  <packaging>jar</packaging>
<<<<<<< HEAD
  <version>0.8-SNAPSHOT</version>
  <name>Keycloak v1 Account theme for backwards compatibility</name>
  
=======
  <version>0.9-SNAPSHOT</version>

>>>>>>> 5eecce25
  <parent>
    <groupId>com.github.xgp</groupId>
    <artifactId>oss-parent</artifactId>
    <version>0.7</version>
  </parent>

  <developers>
    <developer>
      <name>Phase Two, Inc.</name>
      <url>https://github.com/p2-inc</url>
    </developer>
  </developers>

  <licenses>
    <license>
      <name>The Apache License, Version 2.0</name>
      <url>https://www.apache.org/licenses/LICENSE-2.0.txt</url>
      <distribution>repo</distribution>
    </license>
  </licenses>
  
  <properties>
    <java.version>21</java.version>
    <project.build.sourceEncoding>UTF-8</project.build.sourceEncoding>
    <main.java.package>io.phasetwo.keycloak.account.v1</main.java.package>
    <keycloak.version>26.3.2</keycloak.version>
    <guava.version>32.0.0-jre</guava.version>
    <commons-lang3.version>3.11</commons-lang3.version>
    <lombok.version>1.18.38</lombok.version>
    <auto-service.version>1.1.1</auto-service.version>
    <ossrh.url>https://ossrh-staging-api.central.sonatype.com</ossrh.url>
  </properties>

  <scm>
    <url>https://github.com/p2-inc/keycloak-account-v1</url>
    <connection>scm:git:git@github.com:p2-inc/keycloak-account-v1.git</connection>
    <tag>HEAD</tag>
  </scm>

  <build>
    <plugins>
      <plugin>
        <artifactId>maven-compiler-plugin</artifactId>
        <version>3.11.0</version>
        <configuration>
          <source>${java.version}</source>
          <target>${java.version}</target>
	  <compilerArgument>-Xlint:unchecked</compilerArgument>
	  <compilerArgument>-Xlint:deprecation</compilerArgument>
          <useIncrementalCompilation>false</useIncrementalCompilation>
	  <annotationProcessorPaths>
            <path>
	      <groupId>com.google.auto.service</groupId>
	      <artifactId>auto-service</artifactId>
	      <version>${auto-service.version}</version>
            </path>
            <path>
              <groupId>org.projectlombok</groupId>
              <artifactId>lombok</artifactId>
              <version>${lombok.version}</version>
            </path>
          </annotationProcessorPaths>
        </configuration>
      </plugin>
      <plugin>
        <groupId>org.apache.maven.plugins</groupId>
        <artifactId>maven-jar-plugin</artifactId>
	<version>3.2.0</version>
      </plugin>
      <plugin> <!-- pretty up the code using google java standards `mvn fmt:format` -->
        <groupId>com.spotify.fmt</groupId>
        <artifactId>fmt-maven-plugin</artifactId>
        <version>2.25</version>
      </plugin>
    </plugins>
  </build>
  
  <dependencies>
    <!-- annotation processing helpers for logging and services -->
    <dependency>
      <groupId>org.projectlombok</groupId>
      <artifactId>lombok</artifactId>
      <version>${lombok.version}</version>
      <scope>provided</scope>
    </dependency>
    <dependency>
      <groupId>com.google.auto.service</groupId>
      <artifactId>auto-service</artifactId>
      <version>${auto-service.version}</version>
      <scope>provided</scope>
    </dependency>
    
    <!-- keycloak deps -->
    <dependency>
      <groupId>org.keycloak</groupId>
      <artifactId>keycloak-server-spi</artifactId>
      <version>${keycloak.version}</version>      
      <scope>provided</scope>
    </dependency>
    <dependency>
      <groupId>org.keycloak</groupId>
      <artifactId>keycloak-server-spi-private</artifactId>
      <version>${keycloak.version}</version>      
      <scope>provided</scope>
    </dependency>
    <dependency>
      <groupId>org.keycloak</groupId>
      <artifactId>keycloak-services</artifactId>
      <version>${keycloak.version}</version>      
      <scope>provided</scope>
    </dependency>
    <dependency>
      <groupId>jakarta.ws.rs</groupId>
      <artifactId>jakarta.ws.rs-api</artifactId>
      <version>3.1.0</version>
      <scope>provided</scope>
    </dependency>
    <dependency>
      <groupId>com.google.guava</groupId>
      <artifactId>guava</artifactId>
      <version>${guava.version}</version>
      <scope>provided</scope>
    </dependency>
  </dependencies>

</project><|MERGE_RESOLUTION|>--- conflicted
+++ resolved
@@ -3,14 +3,9 @@
   <groupId>io.phasetwo.keycloak</groupId>
   <artifactId>keycloak-account-v1</artifactId>
   <packaging>jar</packaging>
-<<<<<<< HEAD
-  <version>0.8-SNAPSHOT</version>
+  <version>0.7-SNAPSHOT</version>
   <name>Keycloak v1 Account theme for backwards compatibility</name>
-  
-=======
-  <version>0.9-SNAPSHOT</version>
 
->>>>>>> 5eecce25
   <parent>
     <groupId>com.github.xgp</groupId>
     <artifactId>oss-parent</artifactId>
